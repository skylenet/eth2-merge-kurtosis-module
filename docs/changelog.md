--- conflicted
+++ resolved
@@ -1,6 +1,7 @@
 # TBD
 ### Features
 * Added generation of Besu genesis file
+* Added Besu EL
 
 ### Fixes
 * Fixed an issue where the CL REST client would try to deserialize the bodies of responses that came back with non-200 status codes
@@ -28,12 +29,8 @@
 * Added Prysm CL (beacon, validator) Launcher
 * Made EL & CL client log levels configurable as a module param, `logLevel`
 * Added self-documenting code for module params
-<<<<<<< HEAD
-* Added Besu EL
-=======
 * When an invalid EL or CL client type is provided in the params, the valid values are printed to the user
 * Added a `waitForMining` property to the config, to allow users to skip the EL client mine-waiting (only useful for debugging a CL client)
->>>>>>> 386cb17a
 
 ### Changes
 * The `WaitForBeaconClientAvailability` method also checks if the returned status is READY, which means the node is synced
