# TBD

<<<<<<< HEAD
* Geth: open up vhost/cors configs by adding relevant flags. explicitly set empty bootnode for first node.
=======
* Changed consensus layer fork versions to not conflict with the Prater testnet configuration
>>>>>>> ea0ecd4c
* Add support for YAML in input serialized params

# 0.5.3
### Changes
* Upgraded to module-api-lib 0.16.0, core 1.54.1 and engine 1.26.1 for latest Kurtosis compatibility
* Upgraded Ubuntu machine image in Circle CI configuration to version `ubuntu-2004:202201-02`

# 0.5.2
* Update besu params
* Update default images
* Update Nimbus to use HTTP instead of WS

# 0.5.1
### Fixes
* Fix one last listening-on-private-IP

# 0.5.0
### Breaking Changes
* `ExecuteResponse` no longer returns public URLs for services in the module

# 0.4.21
### Fixes
* Fixed metrics listeners erroneously listening on their private IP address rather than 0.0.0.0

# 0.4.20
### Changes
* Switch service port IDs to be Kubernetes-friendly

# 0.4.19
### Features
* Lighthouse images are run with `RUST_BACKTRACE=full`

### Changes
* Upgraded to module-api-lib 0.15.0 for latest Kurtosis compatibility

# 0.4.18
### Features
* Added support for Erigon as an EL client option (`elType: "erigon"`)
  * Default Erigon docker image (`elImage` module option) is set to [thorax/erigon:devel](https://hub.docker.com/layers/erigon/thorax/erigon/devel/images/sha256-8d1c07fb8b88f8bde6ca2a2d42ff0e0cb0206a0009dacbf9b3571721aaa921d7)

### Changes
* Switched the default `clImage` for Lighthouse client to `sigp/lighthouse:latest` from `sigp/lighthouse:latest-unstable`

# 0.4.17
### Changes
* Upgraded to module-api-lib 0.14.1, switching to the files API for moving files between containers

### Fixes
* Corrected strange indentation in README

# 0.4.16
* Updates prysm config
* Increases nimbus timeout
* Updates default images

# 0.4.15
* Added `Merge-Testnet-Verifier` module and wait-for-verifications flag

# 0.4.14
### Fixes
* Modify `ElClientLauncher` interface to take in multiple EL client contexts, as a hackaround for a bug in Nethermind peering

# 0.4.13
### Fixes
* Limit the number of Nimbus threads to 4 so that Nimbus won't crash in the cases where the host has > 255 threads

# 0.4.12
### Fixes
* Add a `0x` prefix to the JWT token contents, since Nimbus won't accept JWT tokens without it

# 0.4.11
### Features
* Added a `Developing` section to the docs
* Added a link in the README to the source code where default params are defined
* EL & CL genesis generation now creates a JWT key
* Lighthouse, Teku, and Geth, Nethermind, Besu now consume the JWT key

# 0.4.10
### Fixes
* Fixed metrics config in Teku CL container config

### Features
* Prysm can now be a boot node, as https://github.com/kurtosis-tech/eth2-merge-kurtosis-module/issues/37 seems to be fixed from the Prysm side

# 0.4.9
### Features
* Print an extra log message when the wait-for-mining flag is set to false
* Log the module's parameters it receives for debugging purposes

### Fixes
* Fixed an issue where Lodestar wasn't properly using the `clImage` param

# 0.4.8
### Features
* Adding participation panel to grafana dashboard

# 0.4.7
### Features
* The CI job will now `enclave dump` its results for debugging purposes
* Added extra links in the README to give users extra information on running the module

### Changes
* The default client when no parameters are supplied is now Lighthouse (was Nimbus)

### Changes
* Adds `subscribe` to `nethermind`
* Changes wait times for `geth`
* Adds EL flag for `prysm`

# 0.4.6
###Features
* Add Prometheus with a Grafana dashboard to show the network's state

# 0.4.5
### Changes
* Suggest users store their module parameters in a file, so they're easier to work with

### Fixes
* Fix port IDs for Kurtosis 0.10.0

# 0.4.4
### Changes
* Upped the Lodestar wait-for-availability time to 60s
* Updated flags for Kiln testnet compatibility
* Switches key generation to use insecure mode, making key generation extremely fast

# 0.4.3
### Features
* Add extra debug logging to EL REST client, for debugging any issues
* Add new module's params `elLogLevel` and `clLogLevel` to configure a specific EL and CL client's log level
* Added the `elExtraParams`, `beaconExtraParams`, and `validatorExtraParams` properties to a participant to allow for overriding participant commands

### Changes
* Set config values to `BELLATRIX_` rather than `MERGE_`
* Set `ETH1_FOLLOW_DISTANCE` to 30

### Fixes
* Use emptystring for Besu ENR, as there's no way to get it right now without the logs
* Fixed a Teku break caused by a flag getting renamed in the latest version of the Teku image

# 0.4.2
### Features
* Added generation of Besu genesis file
* Added Besu EL

### Fixes
* Fixed an issue where the CL REST client would try to deserialize the bodies of responses that came back with non-200 status codes
* When a Teku node is present, require merge fork epoch to be >= 3 as a workaround for a bug in Teku
* Disallow a Prysm node being a boot node due to https://github.com/kurtosis-tech/eth2-merge-kurtosis-module/pull/36

### Changes
* Set the `mergeForkBlock` parameter in the EL genesis config template to `10` per Pari's recommendation
* Switch back to [the default genesis generator](https://github.com/skylenet/ethereum-genesis-generator) (rather than the Kurtosis fork of it)
* Nethermind genesis JSON is generated using the genesis generator image
* Centralized EL client availability-waiter and mining-waiter logic

# 0.4.1
### Fixes
* Fixed an issue where using emptystring as the default image wasn't working

# 0.4.0
### Features
* Allowed configurable EL & CL client images via the `elImage` and `clImage` keys to participant object
* Support `trace` loglevel

### Breaking Changes
* The participant spec's `el` and `cl` keys have been switched to `elType` and `clType`

# 0.3.0
### Features
* Added Prysm CL (beacon, validator) Launcher
* Made EL & CL client log levels configurable as a module param, `logLevel`
* Added self-documenting code for module params
* When an invalid EL or CL client type is provided in the params, the valid values are printed to the user
* Added a `waitForMining` property to the config, to allow users to skip the EL client mine-waiting (only useful for debugging a CL client)

### Changes
* The `WaitForBeaconClientAvailability` method also checks if the returned status is READY, which means the node is synced
* Replaced the custom implementation of the availability waiter method in Lodestar Launcher with the `WaitForBeaconClientAvailability` used for other launchers
* Set the Eth1 block time to 1 second in the CL config
* Revert back to the original Lodestar image, and comment out the `BELLATRIX_` config values for now

### Fixes
* Set the `--subscribe-all-subnets` flag equivalents on all Beacon nodes
* Generate the CL genesis files AFTER the EL network is mining, so that the CL network doesn't skip any important epochs (e.g. Altair, or merge fork) which causes it to get in a stuck state
* Removed unneeded hanging-around delay that existed in wait-for-finalization logic
* Wait until all CL nodes are up before starting to process slots
* Make forkmon respond to slots-per-epoch config changes
* Bump Lodestar wait-for-availability time up to 30s
* Don't launch Forkmon until CL genesis has been hit, due to a bug where if it receives a non-200 healthcheck status for a node then it won't ever revisit the node
* Updated the Geth image to `parithoshj/geth:merge-f72c361` (from around 2022-01-18)
* Updated TODOs in README

# 0.2.3
### Features
* Added the ability to specify arbitrary numbers of participants with EL/CL combos, and default to one Geth+Nimbus participant
* Added instructions to the README for configuring the module

### Fixes
* Get rid of the 300-second delay in the generated CL genesis
* Added the Lighthouse validator node

# 0.2.2
### Features
* Added a functioning Nimbus CL client
* Added Nethermind EL client
* Added a Lodestar CL (beacon, validator) Launcher
* * Added new `GetNodeSyncingData` method in cl rest client
* Added a transaction spammer to blast the network with transactions after all the nodes come up
* Added optional waiting until epoch finalization occurs

# 0.2.1
* Empty commit to try and kick CircleCI into actually building the tag

# 0.2.0
### Features
* Add build infra
* The Geth + Lighthouse node inside of Kurtosis now syncs with merge-devnet-3!
* Successfully-working private, mining network!
* Added a network of consensus-layer clients
* Hooked up genesis generation for Geth & CL nodes
* Lighthouse nodes peer with each other
* Add forkmon to the started network
* Add Teku CL client
* Enable CI

### Fixes
* Correct merge parameters like TTD, Altair fork version, merge fork version, etc. per Parithosh's recommendations
* Give Teku nodes 120s to start

### Changes
* Refactor the structure to reflect that there should be one EL node per CL node (and prepare for separated Beacon/validator nodes, like Lighthouse does)

# 0.1.0
* Initial commit<|MERGE_RESOLUTION|>--- conflicted
+++ resolved
@@ -1,10 +1,6 @@
 # TBD
-
-<<<<<<< HEAD
 * Geth: open up vhost/cors configs by adding relevant flags. explicitly set empty bootnode for first node.
-=======
 * Changed consensus layer fork versions to not conflict with the Prater testnet configuration
->>>>>>> ea0ecd4c
 * Add support for YAML in input serialized params
 
 # 0.5.3
