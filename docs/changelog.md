# TBD
### Features
* Added generation of Besu genesis file

### Fixes
* Fixed an issue where the CL REST client would try to deserialize the bodies of responses that came back with non-200 status codes
* When a Teku node is present, require merge fork epoch to be >= 3 as a workaround for a bug in Teku
* Disallow a Prysm node being a boot node due to https://github.com/kurtosis-tech/eth2-merge-kurtosis-module/pull/36

### Changes
<<<<<<< HEAD
* Switch back to [the default genesis generator](https://github.com/skylenet/ethereum-genesis-generator) (rather than the Kurtosis fork of it)
* Nethermind genesis JSON is generated using the genesis generator image
=======
* Set the `mergeForkBlock` parameter in the EL genesis config template to `10` per Pari's recommendation
>>>>>>> f661c93a

# 0.4.1
### Fixes
* Fixed an issue where using emptystring as the default image wasn't working

# 0.4.0
### Features
* Allowed configurable EL & CL client images via the `elImage` and `clImage` keys to participant object
* Support `trace` loglevel

### Breaking Changes
* The participant spec's `el` and `cl` keys have been switched to `elType` and `clType`

# 0.3.0
### Features
* Added Prysm CL (beacon, validator) Launcher
* Made EL & CL client log levels configurable as a module param, `logLevel`
* Added self-documenting code for module params
* When an invalid EL or CL client type is provided in the params, the valid values are printed to the user
* Added a `waitForMining` property to the config, to allow users to skip the EL client mine-waiting (only useful for debugging a CL client)

### Changes
* The `WaitForBeaconClientAvailability` method also checks if the returned status is READY, which means the node is synced
* Replaced the custom implementation of the availability waiter method in Lodestar Launcher with the `WaitForBeaconClientAvailability` used for other launchers
* Set the Eth1 block time to 1 second in the CL config
* Revert back to the original Lodestar image, and comment out the `BELLATRIX_` config values for now

### Fixes
* Set the `--subscribe-all-subnets` flag equivalents on all Beacon nodes
* Generate the CL genesis files AFTER the EL network is mining, so that the CL network doesn't skip any important epochs (e.g. Altair, or merge fork) which causes it to get in a stuck state
* Removed unneeded hanging-around delay that existed in wait-for-finalization logic
* Wait until all CL nodes are up before starting to process slots
* Make forkmon respond to slots-per-epoch config changes
* Bump Lodestar wait-for-availability time up to 30s
* Don't launch Forkmon until CL genesis has been hit, due to a bug where if it receives a non-200 healthcheck status for a node then it won't ever revisit the node
* Updated the Geth image to `parithoshj/geth:merge-f72c361` (from around 2022-01-18)
* Updated TODOs in README

# 0.2.3
### Features
* Added the ability to specify arbitrary numbers of participants with EL/CL combos, and default to one Geth+Nimbus participant
* Added instructions to the README for configuring the module

### Fixes
* Get rid of the 300-second delay in the generated CL genesis
* Added the Lighthouse validator node

# 0.2.2
### Features
* Added a functioning Nimbus CL client
* Added Nethermind EL client
* Added a Lodestar CL (beacon, validator) Launcher
* * Added new `GetNodeSyncingData` method in cl rest client
* Added a transaction spammer to blast the network with transactions after all the nodes come up
* Added optional waiting until epoch finalization occurs

# 0.2.1
* Empty commit to try and kick CircleCI into actually building the tag

# 0.2.0
### Features
* Add build infra
* The Geth + Lighthouse node inside of Kurtosis now syncs with merge-devnet-3!
* Successfully-working private, mining network!
* Added a network of consensus-layer clients
* Hooked up genesis generation for Geth & CL nodes
* Lighthouse nodes peer with each other
* Add forkmon to the started network
* Add Teku CL client
* Enable CI

### Fixes
* Correct merge parameters like TTD, Altair fork version, merge fork version, etc. per Parithosh's recommendations
* Give Teku nodes 120s to start

### Changes
* Refactor the structure to reflect that there should be one EL node per CL node (and prepare for separated Beacon/validator nodes, like Lighthouse does)

# 0.1.0
* Initial commit<|MERGE_RESOLUTION|>--- conflicted
+++ resolved
@@ -8,12 +8,9 @@
 * Disallow a Prysm node being a boot node due to https://github.com/kurtosis-tech/eth2-merge-kurtosis-module/pull/36
 
 ### Changes
-<<<<<<< HEAD
+* Set the `mergeForkBlock` parameter in the EL genesis config template to `10` per Pari's recommendation
 * Switch back to [the default genesis generator](https://github.com/skylenet/ethereum-genesis-generator) (rather than the Kurtosis fork of it)
 * Nethermind genesis JSON is generated using the genesis generator image
-=======
-* Set the `mergeForkBlock` parameter in the EL genesis config template to `10` per Pari's recommendation
->>>>>>> f661c93a
 
 # 0.4.1
 ### Fixes
