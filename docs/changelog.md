--- conflicted
+++ resolved
@@ -1,14 +1,9 @@
 # TBD
 ### Features
-<<<<<<< HEAD
-* Added Nimbus CL client
-* Add Nethermind EL client
-* Added a transaction spammer to blast the network with transactions after all the nodes come up
-=======
 * Added a functioning Nimbus CL client
 * Added Nethermind EL client
 * Added a Lodestar CL beacon Launcher
->>>>>>> 990e775b
+* Added a transaction spammer to blast the network with transactions after all the nodes come up
 
 # 0.2.1
 * Empty commit to try and kick CircleCI into actually building the tag
