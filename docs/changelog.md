--- conflicted
+++ resolved
@@ -1,10 +1,7 @@
 # TBD
 ### Features
-<<<<<<< HEAD
-* Added a functioning Nimbus CL client
-=======
+* Added Nimbus CL client
 * Add Nethermind EL client
->>>>>>> d8b0e424
 
 # 0.2.1
 * Empty commit to try and kick CircleCI into actually building the tag
