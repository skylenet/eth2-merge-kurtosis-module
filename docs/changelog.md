# TBD
### Features
<<<<<<< HEAD
* Added a functioning Nimbus CL client
* Added a Lodestar CL beacon Launcher
=======
* Added Nimbus CL client
* Add Nethermind EL client
>>>>>>> 67facf92

# 0.2.1
* Empty commit to try and kick CircleCI into actually building the tag

# 0.2.0
### Features
* Add build infra
* The Geth + Lighthouse node inside of Kurtosis now syncs with merge-devnet-3!
* Successfully-working private, mining network!
* Added a network of consensus-layer clients
* Hooked up genesis generation for Geth & CL nodes
* Lighthouse nodes peer with each other
* Add forkmon to the started network
* Add Teku CL client
* Enable CI

### Fixes
* Correct merge parameters like TTD, Altair fork version, merge fork version, etc. per Parithosh's recommendations
* Give Teku nodes 120s to start

### Changes
* Refactor the structure to reflect that there should be one EL node per CL node (and prepare for separated Beacon/validator nodes, like Lighthouse does)

# 0.1.0
* Initial commit<|MERGE_RESOLUTION|>--- conflicted
+++ resolved
@@ -1,12 +1,8 @@
 # TBD
 ### Features
-<<<<<<< HEAD
 * Added a functioning Nimbus CL client
+* Added Nethermind EL client
 * Added a Lodestar CL beacon Launcher
-=======
-* Added Nimbus CL client
-* Add Nethermind EL client
->>>>>>> 67facf92
 
 # 0.2.1
 * Empty commit to try and kick CircleCI into actually building the tag
