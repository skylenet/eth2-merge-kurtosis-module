--- conflicted
+++ resolved
@@ -1,10 +1,7 @@
 # TBD
 ### Features
 * Added generation of Besu genesis file
-<<<<<<< HEAD
-=======
 * Added Besu EL
->>>>>>> ee724732
 
 ### Fixes
 * Fixed an issue where the CL REST client would try to deserialize the bodies of responses that came back with non-200 status codes
@@ -15,10 +12,7 @@
 * Set the `mergeForkBlock` parameter in the EL genesis config template to `10` per Pari's recommendation
 * Switch back to [the default genesis generator](https://github.com/skylenet/ethereum-genesis-generator) (rather than the Kurtosis fork of it)
 * Nethermind genesis JSON is generated using the genesis generator image
-<<<<<<< HEAD
-=======
 * Centralized EL client availability-waiter and mining-waiter logic
->>>>>>> ee724732
 
 # 0.4.1
 ### Fixes
