--- conflicted
+++ resolved
@@ -2,13 +2,9 @@
 ### Features
 * Added a functioning Nimbus CL client
 * Added Nethermind EL client
-<<<<<<< HEAD
 * Added a Lodestar CL (beacon, validator) Launcher
-* Added new `GetNodeSyncingData` method in cl rest client
-=======
-* Added a Lodestar CL beacon Launcher
+* * Added new `GetNodeSyncingData` method in cl rest client
 * Added a transaction spammer to blast the network with transactions after all the nodes come up
->>>>>>> e05aae16
 
 # 0.2.1
 * Empty commit to try and kick CircleCI into actually building the tag
