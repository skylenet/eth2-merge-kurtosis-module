package module_io

// GlobalClient log level "enum"
type GlobalClientLogLevel string
const (
	// !!!!!!!!!!!!!!!!!!!!!!!!!!!!!!!!!!!!!!!!!! WARNING !!!!!!!!!!!!!!!!!!!!!!!!!!!!!!!!!!!!!!!!!!!!!!!!!!!!!!
	//       If you change these in any way, modify the example JSON config in the README to reflect this!
	// !!!!!!!!!!!!!!!!!!!!!!!!!!!!!!!!!!!!!!!!!! WARNING !!!!!!!!!!!!!!!!!!!!!!!!!!!!!!!!!!!!!!!!!!!!!!!!!!!!!!
	GlobalClientLogLevel_Error GlobalClientLogLevel = "error"
	GlobalClientLogLevel_Warn  GlobalClientLogLevel = "warn"
	GlobalClientLogLevel_Info  GlobalClientLogLevel = "info"
	GlobalClientLogLevel_Debug GlobalClientLogLevel = "debug"
	GlobalClientLogLevel_Trace GlobalClientLogLevel = "trace"
	// !!!!!!!!!!!!!!!!!!!!!!!!!!!!!!!!!!!!!!!!!! WARNING !!!!!!!!!!!!!!!!!!!!!!!!!!!!!!!!!!!!!!!!!!!!!!!!!!!!!!
	//       If you change these in any way, modify the example JSON config in the README to reflect this!
	// !!!!!!!!!!!!!!!!!!!!!!!!!!!!!!!!!!!!!!!!!! WARNING !!!!!!!!!!!!!!!!!!!!!!!!!!!!!!!!!!!!!!!!!!!!!!!!!!!!!!
)
var validGlobalClientLogLevels = map[GlobalClientLogLevel]bool{
	GlobalClientLogLevel_Error: true,
	GlobalClientLogLevel_Warn:  true,
	GlobalClientLogLevel_Info:  true,
	GlobalClientLogLevel_Debug: true,
	GlobalClientLogLevel_Trace: true,
}

// Participant EL client type "enum"
type ParticipantELClientType string
const (
	// !!!!!!!!!!!!!!!!!!!!!!!!!!!!!!!!!!!!!!!!!! WARNING !!!!!!!!!!!!!!!!!!!!!!!!!!!!!!!!!!!!!!!!!!!!!!!!!!!!!!
	//                        If you change these in any way, you need to:
	//               1) modify the example JSON config in the README to reflect this
	//               2) update the default_params for the type you modified
	// !!!!!!!!!!!!!!!!!!!!!!!!!!!!!!!!!!!!!!!!!! WARNING !!!!!!!!!!!!!!!!!!!!!!!!!!!!!!!!!!!!!!!!!!!!!!!!!!!!!!
	ParticipantELClientType_Geth       ParticipantELClientType = "geth"
	ParticipantELClientType_Nethermind ParticipantELClientType = "nethermind"
	ParticipantELClientType_Besu       ParticipantELClientType = "besu"
	// !!!!!!!!!!!!!!!!!!!!!!!!!!!!!!!!!!!!!!!!!! WARNING !!!!!!!!!!!!!!!!!!!!!!!!!!!!!!!!!!!!!!!!!!!!!!!!!!!!!!
	//                        If you change these in any way, you need to:
	//               1) modify the example JSON config in the README to reflect this
	//               2) update the default_params for the type you modified
	// !!!!!!!!!!!!!!!!!!!!!!!!!!!!!!!!!!!!!!!!!! WARNING !!!!!!!!!!!!!!!!!!!!!!!!!!!!!!!!!!!!!!!!!!!!!!!!!!!!!!
)
var validParticipantELClientTypes = map[ParticipantELClientType]bool{
	ParticipantELClientType_Geth:       true,
	ParticipantELClientType_Nethermind: true,
	ParticipantELClientType_Besu: true,
}

// Participant CL client type "enum"
type ParticipantCLClientType string
const (
	// !!!!!!!!!!!!!!!!!!!!!!!!!!!!!!!!!!!!!!!!!! WARNING !!!!!!!!!!!!!!!!!!!!!!!!!!!!!!!!!!!!!!!!!!!!!!!!!!!!!!
	//                        If you change these in any way, you need to:
	//               1) modify the example JSON config in the README to reflect this
	//               2) update the default_params for the type you modified
	// !!!!!!!!!!!!!!!!!!!!!!!!!!!!!!!!!!!!!!!!!! WARNING !!!!!!!!!!!!!!!!!!!!!!!!!!!!!!!!!!!!!!!!!!!!!!!!!!!!!!
	ParticipantCLClientType_Lighthouse ParticipantCLClientType = "lighthouse"
	ParticipantCLClientType_Teku       ParticipantCLClientType = "teku"
	ParticipantCLClientType_Nimbus     ParticipantCLClientType = "nimbus"
	ParticipantCLClientType_Prysm      ParticipantCLClientType = "prysm"
	ParticipantCLClientType_Lodestar   ParticipantCLClientType = "lodestar"
	// !!!!!!!!!!!!!!!!!!!!!!!!!!!!!!!!!!!!!!!!!! WARNING !!!!!!!!!!!!!!!!!!!!!!!!!!!!!!!!!!!!!!!!!!!!!!!!!!!!!!
	//                        If you change these in any way, you need to:
	//               1) modify the example JSON config in the README to reflect this
	//               2) update the default_params for the type you modified
	// !!!!!!!!!!!!!!!!!!!!!!!!!!!!!!!!!!!!!!!!!! WARNING !!!!!!!!!!!!!!!!!!!!!!!!!!!!!!!!!!!!!!!!!!!!!!!!!!!!!!
)
var validParticipantCLClientTypes = map[ParticipantCLClientType]bool{
	ParticipantCLClientType_Lighthouse: true,
	ParticipantCLClientType_Teku:       true,
	ParticipantCLClientType_Nimbus:     true,
	ParticipantCLClientType_Prysm:      true,
	ParticipantCLClientType_Lodestar:   true,
}

type ExecuteParams struct {
	// Parameters controlling the types of clients that compose the network
	Participants []*ParticipantParams `json:"participants"`

	// Parameters controlling the settings of the network itself
	Network *NetworkParams	`json:"network"`

	// If set to false, we won't wait for the EL clients to mine at least 1 block before proceeding with adding the CL clients
	// This is purely for debug purposes; waiting for blockNumber > 0 is required for the CL network to behave as
	//  expected, but that wait can be several minutes. Skipping the wait can be a good way to shorten the debug loop on a
	//  CL client that's failing to start.
	WaitForMining bool			`json:"waitForMining"`

	// If set, the module will block until a finalized epoch has occurred
	WaitForFinalization bool	`json:"waitForFinalization"`

	// The log level that the started clients should log at
	ClientLogLevel GlobalClientLogLevel `json:"logLevel"`
}

type ParticipantParams struct {
	// The type of EL client that should be started
	ELClientType ParticipantELClientType `json:"elType"`

	// The Docker image that should be used for the EL client; leave blank to use the default
	ELClientImage string `json:"elImage"`

	// The log level string that this participant's EL client should log at
	// If this is emptystring then the global `logLevel` parameter's value will be translated into a string appropriate for the client (e.g. if
	//  global `logLevel` = `info` then Geth would receive `3`, Besu would receive `INFO`, etc.)
	// If this is not emptystring, then this value will override the global `logLevel` setting to allow for fine-grained control
	//  over a specific participant's logging
	ELClientLogLevel string `json:"elLogLevel"`

	// Optional extra parameters that will be passed to the EL client
	ELExtraParams []string				 `json:"elExtraParams"`

	// The type of CL client that should be started
	CLClientType ParticipantCLClientType `json:"clType"`

	// The Docker image that should be used for the EL client; leave blank to use the default
	// NOTE: Prysm is different in that it requires two images - a Beacon and a validator
<<<<<<< HEAD
	//  For Prysm and Prysm only, this field should contain a comma-separated string of "beacon_image,validator_image"
	CLClientImage string				 `json:"clImage"`

	// Optional extra parameters that will be passed to the CL client
	CLExtraParams []string				 `json:"clExtraParams"`
=======
	// For Prysm and Prysm only, this field should contain a comma-separated string of "beacon_image,validator_image"
	CLClientImage string `json:"clImage"`

	// The log level string that this participant's CL client should log at
	// If this is emptystring then the global `logLevel` parameter's value will be translated into a string appropriate for the client (e.g. if
	//  global `logLevel` = `info` then Nimbus would receive `INFO`, Prysm would receive `info`, etc.)
	// If this is not emptystring, then this value will override the global `logLevel` setting to allow for fine-grained control
	//  over a specific participant's logging
	CLClientLogLevel string `json:"clLogLevel"`
>>>>>>> 5929e7bb
}

// Parameters controlling particulars of the Eth1 & Eth2 networks
type NetworkParams struct {
	// The network ID of the Eth1 network
	NetworkID string	`json:"networkId"`

	// The address of the staking contract address on the Eth1 chain
	DepositContractAddress string	`json:"depositContractAddress"`

	// Number of seconds per slot on the Beacon chain
	SecondsPerSlot uint32	`json:"secondsPerSlot"`

	// Number of slots in an epoch on the Beacon chain
	SlotsPerEpoch uint32	`json:"slotsPerEpoch"`

	// Must come before the merge fork epoch
	// See https://notes.ethereum.org/@ExXcnR0-SJGthjz1dwkA1A/H1MSKgm3F
	AltairForkEpoch uint64	`json:"altairForkEpoch"`

	// Must occur before the total terminal difficulty is hit on the Eth1 chain
	// See https://notes.ethereum.org/@ExXcnR0-SJGthjz1dwkA1A/H1MSKgm3F
	MergeForkEpoch uint64	`json:"mergeForkEpoch"`

	// Once the total difficulty of all mined blocks crosses this threshold, the Eth1 chain will
	//  merge with the Beacon chain
	// Must happen after the merge fork epoch on the Beacon chain
	// See https://notes.ethereum.org/@ExXcnR0-SJGthjz1dwkA1A/H1MSKgm3F
	TotalTerminalDifficulty uint64	`json:"totalTerminalDifficulty"`

	// The number of validator keys that each CL validator node should get
	NumValidatorKeysPerNode uint32	`json:"numValidatorKeysPerNode"`

	// This menmonic will a) be used to create keystores for all the types of validators that we have and b) be used to generate a CL genesis.ssz that has the children
	//  validator keys already preregistered as validators
	PreregisteredValidatorKeysMnemonic string	`json:"preregisteredValidatorKeysMnemonic"`
}<|MERGE_RESOLUTION|>--- conflicted
+++ resolved
@@ -115,14 +115,7 @@
 
 	// The Docker image that should be used for the EL client; leave blank to use the default
 	// NOTE: Prysm is different in that it requires two images - a Beacon and a validator
-<<<<<<< HEAD
 	//  For Prysm and Prysm only, this field should contain a comma-separated string of "beacon_image,validator_image"
-	CLClientImage string				 `json:"clImage"`
-
-	// Optional extra parameters that will be passed to the CL client
-	CLExtraParams []string				 `json:"clExtraParams"`
-=======
-	// For Prysm and Prysm only, this field should contain a comma-separated string of "beacon_image,validator_image"
 	CLClientImage string `json:"clImage"`
 
 	// The log level string that this participant's CL client should log at
@@ -131,7 +124,14 @@
 	// If this is not emptystring, then this value will override the global `logLevel` setting to allow for fine-grained control
 	//  over a specific participant's logging
 	CLClientLogLevel string `json:"clLogLevel"`
->>>>>>> 5929e7bb
+
+	// Extra parameters that will be passed to the Beacon container (if a separate one exists), or to the combined node if
+	// the Beacon and validator are combined
+	BeaconExtraParams []string `json:"beaconExtraParams"`
+
+	// Extra parameters that will be passed to the validator container (if a separate one exists), or to the combined node if
+	// the Beacon and validator are combined
+	ValidatorExtraParams []string `json:"validatorExtraParams"`
 }
 
 // Parameters controlling particulars of the Eth1 & Eth2 networks
