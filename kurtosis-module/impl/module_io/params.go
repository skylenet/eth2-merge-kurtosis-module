package module_io

// GlobalClient log level "enum"
type GlobalClientLogLevel string
const (
	// !!!!!!!!!!!!!!!!!!!!!!!!!!!!!!!!!!!!!!!!!! WARNING !!!!!!!!!!!!!!!!!!!!!!!!!!!!!!!!!!!!!!!!!!!!!!!!!!!!!!
	//       If you change these in any way, modify the example JSON config in the README to reflect this!
	// !!!!!!!!!!!!!!!!!!!!!!!!!!!!!!!!!!!!!!!!!! WARNING !!!!!!!!!!!!!!!!!!!!!!!!!!!!!!!!!!!!!!!!!!!!!!!!!!!!!!
	GlobalClientLogLevel_Error GlobalClientLogLevel = "error"
	GlobalClientLogLevel_Warn  GlobalClientLogLevel = "warn"
	GlobalClientLogLevel_Info  GlobalClientLogLevel = "info"
	GlobalClientLogLevel_Debug GlobalClientLogLevel = "debug"
	GlobalClientLogLevel_Trace GlobalClientLogLevel = "trace"
	// !!!!!!!!!!!!!!!!!!!!!!!!!!!!!!!!!!!!!!!!!! WARNING !!!!!!!!!!!!!!!!!!!!!!!!!!!!!!!!!!!!!!!!!!!!!!!!!!!!!!
	//       If you change these in any way, modify the example JSON config in the README to reflect this!
	// !!!!!!!!!!!!!!!!!!!!!!!!!!!!!!!!!!!!!!!!!! WARNING !!!!!!!!!!!!!!!!!!!!!!!!!!!!!!!!!!!!!!!!!!!!!!!!!!!!!!
)
var validGlobalClientLogLevels = map[GlobalClientLogLevel]bool{
	GlobalClientLogLevel_Error: true,
	GlobalClientLogLevel_Warn:  true,
	GlobalClientLogLevel_Info:  true,
	GlobalClientLogLevel_Debug: true,
	GlobalClientLogLevel_Trace: true,
}

// Participant EL client type "enum"
type ParticipantELClientType string
const (
	// !!!!!!!!!!!!!!!!!!!!!!!!!!!!!!!!!!!!!!!!!! WARNING !!!!!!!!!!!!!!!!!!!!!!!!!!!!!!!!!!!!!!!!!!!!!!!!!!!!!!
	//                        If you change these in any way, you need to:
	//               1) modify the example JSON config in the README to reflect this
	//               2) update the default_params for the type you modified
	// !!!!!!!!!!!!!!!!!!!!!!!!!!!!!!!!!!!!!!!!!! WARNING !!!!!!!!!!!!!!!!!!!!!!!!!!!!!!!!!!!!!!!!!!!!!!!!!!!!!!
	ParticipantELClientType_Geth       ParticipantELClientType = "geth"
	ParticipantELClientType_Nethermind ParticipantELClientType = "nethermind"
	ParticipantELClientType_Besu       ParticipantELClientType = "besu"
	// !!!!!!!!!!!!!!!!!!!!!!!!!!!!!!!!!!!!!!!!!! WARNING !!!!!!!!!!!!!!!!!!!!!!!!!!!!!!!!!!!!!!!!!!!!!!!!!!!!!!
	//                        If you change these in any way, you need to:
	//               1) modify the example JSON config in the README to reflect this
	//               2) update the default_params for the type you modified
	// !!!!!!!!!!!!!!!!!!!!!!!!!!!!!!!!!!!!!!!!!! WARNING !!!!!!!!!!!!!!!!!!!!!!!!!!!!!!!!!!!!!!!!!!!!!!!!!!!!!!
)
var validParticipantELClientTypes = map[ParticipantELClientType]bool{
	ParticipantELClientType_Geth:       true,
	ParticipantELClientType_Nethermind: true,
	ParticipantELClientType_Besu: true,
}

// Participant CL client type "enum"
type ParticipantCLClientType string
const (
	// !!!!!!!!!!!!!!!!!!!!!!!!!!!!!!!!!!!!!!!!!! WARNING !!!!!!!!!!!!!!!!!!!!!!!!!!!!!!!!!!!!!!!!!!!!!!!!!!!!!!
	//                        If you change these in any way, you need to:
	//               1) modify the example JSON config in the README to reflect this
	//               2) update the default_params for the type you modified
	// !!!!!!!!!!!!!!!!!!!!!!!!!!!!!!!!!!!!!!!!!! WARNING !!!!!!!!!!!!!!!!!!!!!!!!!!!!!!!!!!!!!!!!!!!!!!!!!!!!!!
	ParticipantCLClientType_Lighthouse ParticipantCLClientType = "lighthouse"
	ParticipantCLClientType_Teku       ParticipantCLClientType = "teku"
	ParticipantCLClientType_Nimbus     ParticipantCLClientType = "nimbus"
	ParticipantCLClientType_Prysm      ParticipantCLClientType = "prysm"
	ParticipantCLClientType_Lodestar   ParticipantCLClientType = "lodestar"
	// !!!!!!!!!!!!!!!!!!!!!!!!!!!!!!!!!!!!!!!!!! WARNING !!!!!!!!!!!!!!!!!!!!!!!!!!!!!!!!!!!!!!!!!!!!!!!!!!!!!!
	//                        If you change these in any way, you need to:
	//               1) modify the example JSON config in the README to reflect this
	//               2) update the default_params for the type you modified
	// !!!!!!!!!!!!!!!!!!!!!!!!!!!!!!!!!!!!!!!!!! WARNING !!!!!!!!!!!!!!!!!!!!!!!!!!!!!!!!!!!!!!!!!!!!!!!!!!!!!!
)
var validParticipantCLClientTypes = map[ParticipantCLClientType]bool{
	ParticipantCLClientType_Lighthouse: true,
	ParticipantCLClientType_Teku:       true,
	ParticipantCLClientType_Nimbus:     true,
	ParticipantCLClientType_Prysm:      true,
	ParticipantCLClientType_Lodestar:   true,
}

type ExecuteParams struct {
	// Parameters controlling the types of clients that compose the network
	Participants []*ParticipantParams `json:"participants"`

	// Parameters controlling the settings of the network itself
	Network *NetworkParams	`json:"network"`

	// If set to false, we won't wait for the EL clients to mine at least 1 block before proceeding with adding the CL clients
	// This is purely for debug purposes; waiting for blockNumber > 0 is required for the CL network to behave as
	//  expected, but that wait can be several minutes. Skipping the wait can be a good way to shorten the debug loop on a
	//  CL client that's failing to start.
	WaitForMining bool			`json:"waitForMining"`

	// If set, the module will block until a finalized epoch has occurred.
	// If `waitForVerifications` is set to true, this extra wait will be skipped.
	WaitForFinalization bool	`json:"waitForFinalization"`

<<<<<<< HEAD
	// If set, the module will block until a CL genesis has occurred
	WaitForClGenesis bool	`json:"waitForClGenesis"`
=======
	// If set to true, the module will block until all verifications have passed
	WaitForVerifications bool `json:"waitForVerifications"`

	// If set, this will be the maximum number of epochs to wait for the TTD to be reached.
    // Verifications will be marked as failed if the TTD takes longer.
	VerificationsTTDEpochLimit uint64 `json:"verificationsTTDEpochLimit"`

	// If set, after the merge, this will be the maximum number of epochs wait for the verifications to succeed. 
	VerificationsEpochLimit uint64 `json:"verificationsEpochLimit"`
>>>>>>> da8a3b93

	// The log level that the started clients should log at
	ClientLogLevel GlobalClientLogLevel `json:"logLevel"`
}

type ParticipantParams struct {
	// The type of EL client that should be started
	ELClientType ParticipantELClientType `json:"elType"`

	// The Docker image that should be used for the EL client; leave blank to use the default
	ELClientImage string `json:"elImage"`

	// The log level string that this participant's EL client should log at
	// If this is emptystring then the global `logLevel` parameter's value will be translated into a string appropriate for the client (e.g. if
	//  global `logLevel` = `info` then Geth would receive `3`, Besu would receive `INFO`, etc.)
	// If this is not emptystring, then this value will override the global `logLevel` setting to allow for fine-grained control
	//  over a specific participant's logging
	ELClientLogLevel string `json:"elLogLevel"`

	// Optional extra parameters that will be passed to the EL client
	ELExtraParams []string				 `json:"elExtraParams"`

	// The type of CL client that should be started
	CLClientType ParticipantCLClientType `json:"clType"`

	// The Docker image that should be used for the EL client; leave blank to use the default
	// NOTE: Prysm is different in that it requires two images - a Beacon and a validator
	//  For Prysm and Prysm only, this field should contain a comma-separated string of "beacon_image,validator_image"
	CLClientImage string `json:"clImage"`

	// The log level string that this participant's CL client should log at
	// If this is emptystring then the global `logLevel` parameter's value will be translated into a string appropriate for the client (e.g. if
	//  global `logLevel` = `info` then Nimbus would receive `INFO`, Prysm would receive `info`, etc.)
	// If this is not emptystring, then this value will override the global `logLevel` setting to allow for fine-grained control
	//  over a specific participant's logging
	CLClientLogLevel string `json:"clLogLevel"`

	// Extra parameters that will be passed to the Beacon container (if a separate one exists), or to the combined node if
	// the Beacon and validator are combined
	BeaconExtraParams []string `json:"beaconExtraParams"`

	// Extra parameters that will be passed to the validator container (if a separate one exists), or to the combined node if
	// the Beacon and validator are combined
	ValidatorExtraParams []string `json:"validatorExtraParams"`
}

// Parameters controlling particulars of the Eth1 & Eth2 networks
type NetworkParams struct {
	// The network ID of the Eth1 network
	NetworkID string	`json:"networkId"`

	// The address of the staking contract address on the Eth1 chain
	DepositContractAddress string	`json:"depositContractAddress"`

	// Number of seconds to be added to the calculated genesis time for CL
	ClGenesisTimeAdditionalDelay uint32	`json:"clGenesisTimeAdditionalDelay"`

	// Number of seconds to be added to the calculated genesis time for EL
	ElGenesisTimeAdditionalDelay uint32	`json:"elGenesisTimeAdditionalDelay"`

	// Number of seconds per slot on the Beacon chain
	SecondsPerSlot uint32	`json:"secondsPerSlot"`

	// Number of slots in an epoch on the Beacon chain
	SlotsPerEpoch uint32	`json:"slotsPerEpoch"`

	// Must come before the merge fork epoch
	// See https://notes.ethereum.org/@ExXcnR0-SJGthjz1dwkA1A/H1MSKgm3F
	AltairForkEpoch uint64	`json:"altairForkEpoch"`

	// Must occur before the total terminal difficulty is hit on the Eth1 chain
	// See https://notes.ethereum.org/@ExXcnR0-SJGthjz1dwkA1A/H1MSKgm3F
	MergeForkEpoch uint64	`json:"mergeForkEpoch"`

	// Once the total difficulty of all mined blocks crosses this threshold, the Eth1 chain will
	//  merge with the Beacon chain
	// Must happen after the merge fork epoch on the Beacon chain
	// See https://notes.ethereum.org/@ExXcnR0-SJGthjz1dwkA1A/H1MSKgm3F
	TotalTerminalDifficulty uint64	`json:"totalTerminalDifficulty"`

	// The number of validator keys that each CL validator node should get
	NumValidatorKeysPerNode uint32	`json:"numValidatorKeysPerNode"`

	// The number of additional validator keys we want to generate for external validators
	NumExtraValidatorKeys uint32	`json:"numExtraValidatorKeys"`

	// This menmonic will a) be used to create keystores for all the types of validators that we have and b) be used to generate a CL genesis.ssz that has the children
	//  validator keys already preregistered as validators
	PreregisteredValidatorKeysMnemonic string	`json:"preregisteredValidatorKeysMnemonic"`
}<|MERGE_RESOLUTION|>--- conflicted
+++ resolved
@@ -90,10 +90,9 @@
 	// If `waitForVerifications` is set to true, this extra wait will be skipped.
 	WaitForFinalization bool	`json:"waitForFinalization"`
 
-<<<<<<< HEAD
 	// If set, the module will block until a CL genesis has occurred
 	WaitForClGenesis bool	`json:"waitForClGenesis"`
-=======
+
 	// If set to true, the module will block until all verifications have passed
 	WaitForVerifications bool `json:"waitForVerifications"`
 
@@ -103,7 +102,6 @@
 
 	// If set, after the merge, this will be the maximum number of epochs wait for the verifications to succeed. 
 	VerificationsEpochLimit uint64 `json:"verificationsEpochLimit"`
->>>>>>> da8a3b93
 
 	// The log level that the started clients should log at
 	ClientLogLevel GlobalClientLogLevel `json:"logLevel"`
