--- conflicted
+++ resolved
@@ -179,7 +179,7 @@
 	if err != nil {
 		return "", stacktrace.Propagate(err, "An error occurred parsing the Nethermind genesis json template")
 	}
-	prysmPassowordTxtTemplate, err := parseTemplate(prysmPasswordTxtTemplateFilepath)
+	prysmPasswordTxtTemplate, err := parseTemplate(prysmPasswordTxtTemplateFilepath)
 	if err != nil {
 		return "", stacktrace.Propagate(err, "An error occurred parsing the Prysm password txt template")
 	}
@@ -235,16 +235,14 @@
 		),
 		participant_network.ParticipantCLClientType_Lighthouse: lighthouse.NewLighthouseCLClientLauncher(
 			clGenesisPaths.GetParentDirpath(),
-<<<<<<< HEAD
 			numParticipants,
-=======
 		 ),
 		participant_network.ParticipantCLClientType_Prysm: prysm.NewPrysmCLCLientLauncher(
 			clGenesisPaths.GetConfigYMLFilepath(),
 			clGenesisPaths.GetGenesisSSZFilepath(),
 			prelaunchData.KeystoresGenerationResult.PrysmPassword,
-			prysmPassowordTxtTemplate,
->>>>>>> 32133ef4
+			prysmPasswordTxtTemplate,
+			numParticipants,
 		),
 	}
 	logrus.Info("Successfully created EL & CL client launchers")
