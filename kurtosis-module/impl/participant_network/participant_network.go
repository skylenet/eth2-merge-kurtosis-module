package participant_network

import (
	"fmt"
	"github.com/kurtosis-tech/eth2-merge-kurtosis-module/kurtosis-module/impl/module_io"
	"github.com/kurtosis-tech/eth2-merge-kurtosis-module/kurtosis-module/impl/participant_network/cl"
	"github.com/kurtosis-tech/eth2-merge-kurtosis-module/kurtosis-module/impl/participant_network/cl/lighthouse"
	"github.com/kurtosis-tech/eth2-merge-kurtosis-module/kurtosis-module/impl/participant_network/cl/lodestar"
	"github.com/kurtosis-tech/eth2-merge-kurtosis-module/kurtosis-module/impl/participant_network/cl/nimbus"
	"github.com/kurtosis-tech/eth2-merge-kurtosis-module/kurtosis-module/impl/participant_network/cl/prysm"
	"github.com/kurtosis-tech/eth2-merge-kurtosis-module/kurtosis-module/impl/participant_network/cl/teku"
	"github.com/kurtosis-tech/eth2-merge-kurtosis-module/kurtosis-module/impl/participant_network/el"
	"github.com/kurtosis-tech/eth2-merge-kurtosis-module/kurtosis-module/impl/participant_network/el/besu"
	"github.com/kurtosis-tech/eth2-merge-kurtosis-module/kurtosis-module/impl/participant_network/el/geth"
	"github.com/kurtosis-tech/eth2-merge-kurtosis-module/kurtosis-module/impl/participant_network/el/nethermind"
	"github.com/kurtosis-tech/eth2-merge-kurtosis-module/kurtosis-module/impl/prelaunch_data_generator"
	"github.com/kurtosis-tech/eth2-merge-kurtosis-module/kurtosis-module/impl/prelaunch_data_generator/genesis_consts"
	"github.com/kurtosis-tech/eth2-merge-kurtosis-module/kurtosis-module/impl/static_files"
	"github.com/kurtosis-tech/kurtosis-core-api-lib/api/golang/lib/enclaves"
	"github.com/kurtosis-tech/kurtosis-core-api-lib/api/golang/lib/services"
	"github.com/kurtosis-tech/stacktrace"
	"github.com/sirupsen/logrus"
	"time"
)

const (
	clClientServiceIdPrefix = "cl-client-"
	elClientServiceIdPrefix = "el-client-"

	bootParticipantIndex = 0

	// The more nodes, the longer DAG generation takes so the longer we have to wait for a node to become available
	// TODO MAKE THIS CONFIGURABLE BASED ON ESTIMATED TIME-TO-DAG-GENERATION
	elClientMineWaiterMaxNumRetriesPerNode = uint32(120)
	elClientMineWaiterTimeBetweenRetries   = 5 * time.Second

	// The time that the CL genesis generation step takes to complete, based off what we've seen
	clGenesisDataGenerationTime = 2 * time.Minute

	// Each CL node takes about this time to start up and start processing blocks, so when we create the CL
	//  genesis data we need to set the genesis timestamp in the future so that nodes don't miss important slots
	// (e.g. Altair fork)
	// TODO Make this client-specific (currently this is Nimbus)
	clNodeStartupTime = 45 * time.Second
)

// To get clients to start as bootnodes, we pass in these values when starting them
var elClientContextForBootElClients *el.ELClientContext = nil
var clClientContextForBootClClients *cl.CLClientContext = nil

func LaunchParticipantNetwork(
	enclaveCtx *enclaves.EnclaveContext,
	prelaunchDataGeneratorCtx *prelaunch_data_generator.PrelaunchDataGeneratorContext,
	networkParams *module_io.NetworkParams,
	allParticipantSpecs []*module_io.ParticipantParams,
	globalLogLevel module_io.GlobalClientLogLevel,
	shouldWaitForMining bool,
) (
	resultParticipants []*Participant,
	resultClGenesisUnixTimestamp uint64,
	resultErr error,
) {
	numParticipants := uint32(len(allParticipantSpecs))

	// Parse all the templates we'll need first, so if an error is thrown it'll be thrown early
	elGenesisGenerationConfigTemplate, err := static_files.ParseTemplate(static_files.ELGenesisGenerationConfigTemplateFilepath)
	if err != nil {
		return nil, 0, stacktrace.Propagate(err, "An error occurred parsing the EL genesis generation config YAML template")
	}
	clGenesisConfigTemplate, err := static_files.ParseTemplate(static_files.CLGenesisGenerationConfigTemplateFilepath)
	if err != nil {
		return nil, 0, stacktrace.Propagate(err, "An error occurred parsing the CL genesis generation config YAML template")
	}
	clGenesisMnemonicsYmlTemplate, err := static_files.ParseTemplate(static_files.CLGenesisGenerationMnemonicsTemplateFilepath)
	if err != nil {
		return nil, 0, stacktrace.Propagate(err, "An error occurred parsing the CL mnemonics YAML template")
	}

	// CL validator key generation is CPU-intensive, so we want to do the generation before any EL clients start mining
	//  (even though we only start the CL clients after the EL network is fully up & mining)
	logrus.Info("Generating validator keys....")
	clValidatorData, err := prelaunchDataGeneratorCtx.GenerateCLValidatorData(
		numParticipants,
		networkParams.NumValidatorKeysPerNode,
	)
	if err != nil {
		return nil, 0, stacktrace.Propagate(err, "An error occurred generating CL validator keys")
	}
	logrus.Info("Successfully generated validator keys")

	// Per Pari's recommendation, we want to start all EL clients before any CL clients and wait until they're all mining blocks before
	//  we start the CL clients. This matches the real world, where Eth1 definitely exists before Eth2
	logrus.Info("Generating EL client genesis data...")
	elGenesisTimestamp := uint64(time.Now().Unix())
	elGenesisData, err := prelaunchDataGeneratorCtx.GenerateELGenesisData(
		elGenesisGenerationConfigTemplate,
		elGenesisTimestamp,
	)
	if err != nil {
		return nil, 0, stacktrace.Propagate(err, "An error occurred generating EL client genesis data")
	}
	logrus.Info("Successfully generated EL client genesis data")

	logrus.Infof("Adding %v EL clients...", numParticipants)
	elClientLaunchers := map[module_io.ParticipantELClientType]el.ELClientLauncher{
		module_io.ParticipantELClientType_Geth: geth.NewGethELClientLauncher(
			elGenesisData.GetGethGenesisJsonFilepath(),
			elGenesisData.GetJWTSecretFilepath(),
			genesis_consts.PrefundedAccounts,
			networkParams.NetworkID,
		),
		module_io.ParticipantELClientType_Nethermind: nethermind.NewNethermindELClientLauncher(
			elGenesisData.GetNethermindGenesisJsonFilepath(),
<<<<<<< HEAD
			// TODO Pass in JWT secret filepath??
=======
			elGenesisData.GetJWTSecretFilepath(),
>>>>>>> e66be254
			networkParams.TotalTerminalDifficulty,
		),
		module_io.ParticipantELClientType_Besu: besu.NewBesuELClientLauncher(
			elGenesisData.GetBesuGenesisJsonFilepath(),
			elGenesisData.GetJWTSecretFilepath(),
			networkParams.NetworkID,
		),
	}
	allElClientContexts := []*el.ELClientContext{}
	for idx, participantSpec := range allParticipantSpecs {
		elClientType := participantSpec.ELClientType
		elLauncher, found := elClientLaunchers[elClientType]
		if !found {
			return nil, 0, stacktrace.NewError("No EL client launcher defined for EL client type '%v'", elClientType)
		}

		elClientServiceId := services.ServiceID(fmt.Sprintf("%v%v", elClientServiceIdPrefix, idx))

		// Add EL client
		var newElClientCtx *el.ELClientContext
		var elClientLaunchErr error
		if idx == bootParticipantIndex {
			newElClientCtx, elClientLaunchErr = elLauncher.Launch(
				enclaveCtx,
				elClientServiceId,
				participantSpec.ELClientImage,
				participantSpec.ELClientLogLevel,
				globalLogLevel,
				elClientContextForBootElClients,
				participantSpec.ELExtraParams,
			)
		} else {
			bootElClientCtx := allElClientContexts[bootParticipantIndex]
			newElClientCtx, elClientLaunchErr = elLauncher.Launch(
				enclaveCtx,
				elClientServiceId,
				participantSpec.ELClientImage,
				participantSpec.ELClientLogLevel,
				globalLogLevel,
				bootElClientCtx,
				participantSpec.ELExtraParams,
			)
		}
		if elClientLaunchErr != nil {
			return nil, 0, stacktrace.Propagate(elClientLaunchErr, "An error occurred launching EL client for participant %v", idx)
		}
		allElClientContexts = append(allElClientContexts, newElClientCtx)
		logrus.Infof("Added EL client %v of type '%v'", idx, elClientType)
	}
	logrus.Infof("Successfully added %v EL clients", numParticipants)

	if shouldWaitForMining {
		// Wait for all EL clients to start mining before we proceed with adding the CL clients
		logrus.Infof("Waiting for all EL clients to start mining before adding CL clients... (this will take a few minutes, but is necessary to ensure that the Beacon nodes get slots from the EL clients; you can skip this wait by setting `\"waitForMining\": false` in the params object, but the Beacon nodes likely won't work properly)")
		perNodeNumRetries := uint32(numParticipants) * elClientMineWaiterMaxNumRetriesPerNode
		for idx, elClientCtx := range allElClientContexts {
			miningWaiter := elClientCtx.GetMiningWaiter()
			if err := miningWaiter.WaitForMining(
				perNodeNumRetries,
				elClientMineWaiterTimeBetweenRetries,
			); err != nil {
				return nil, 0, stacktrace.Propagate(
					err,
					"EL client %v didn't start mining even after %v retries with %v between retries",
					idx,
					perNodeNumRetries,
					elClientMineWaiterTimeBetweenRetries,
				)
			}
			logrus.Infof("EL client %v has begun mining", idx)
		}
		logrus.Infof("All EL clients have started mining")
	} else {
		logrus.Infof("The wait-for-mining flag was set to false which means we're skipping waiting for the EL clients to start mining; this will speed up the launch but the Beacon nodes likely won't work properly!")
	}

	// We create the CL genesis data after the EL network is ready so that the CL genesis timestamp will be close
	//  to the time the CL nodes are started
	logrus.Info("Generating CL client genesis data...")
	// Set the genesis timestamp in the future so we don't start running slots until all the CL nodes are up
	clGenesisTimestamp := uint64(time.Now().Unix()) +
		uint64(clGenesisDataGenerationTime.Seconds()) +
		uint64(numParticipants)*uint64(clNodeStartupTime.Seconds())
	clGenesisData, err := prelaunchDataGeneratorCtx.GenerateCLGenesisData(
		clGenesisConfigTemplate,
		clGenesisMnemonicsYmlTemplate,
		elGenesisData.GetJWTSecretFilepath(),
		clGenesisTimestamp,
		networkParams.SecondsPerSlot,
		networkParams.AltairForkEpoch,
		networkParams.MergeForkEpoch,
		numParticipants,
		networkParams.NumValidatorKeysPerNode,
	)
	if err != nil {
		return nil, 0, stacktrace.Propagate(err, "An error occurred generating the CL client genesis data")
	}
	logrus.Info("Successfully generated CL client genesis data")

	logrus.Infof("Adding %v CL clients...", numParticipants)
	clClientLaunchers := map[module_io.ParticipantCLClientType]cl.CLClientLauncher{
		module_io.ParticipantCLClientType_Teku: teku.NewTekuCLClientLauncher(
			clGenesisData.GetConfigYMLFilepath(),
			clGenesisData.GetGenesisSSZFilepath(),
			clGenesisData.GetJWTSecretFilepath(),
			numParticipants,
		),
		module_io.ParticipantCLClientType_Nimbus: nimbus.NewNimbusLauncher(
			clGenesisData.GetParentDirpath(),
			clGenesisData.GetJWTSecretFilepath(),
		),
		module_io.ParticipantCLClientType_Lodestar: lodestar.NewLodestarClientLauncher(
			clGenesisData.GetConfigYMLFilepath(),
			clGenesisData.GetGenesisSSZFilepath(),
			clGenesisData.GetJWTSecretFilepath(),
		),
		module_io.ParticipantCLClientType_Lighthouse: lighthouse.NewLighthouseCLClientLauncher(
			clGenesisData.GetParentDirpath(),
			clGenesisData.GetJWTSecretFilepath(),
		),
		module_io.ParticipantCLClientType_Prysm: prysm.NewPrysmCLClientLauncher(
			clGenesisData.GetConfigYMLFilepath(),
			clGenesisData.GetGenesisSSZFilepath(),
			clGenesisData.GetJWTSecretFilepath(),
			clValidatorData.PrysmPassword,
		),
	}
	preregisteredValidatorKeysForNodes := clValidatorData.PerNodeKeystoreDirpaths
	allClClientContexts := []*cl.CLClientContext{}
	for idx, participantSpec := range allParticipantSpecs {
		clClientType := participantSpec.CLClientType

		clLauncher, found := clClientLaunchers[clClientType]
		if !found {
			return nil, 0, stacktrace.NewError("No CL client launcher defined for CL client type '%v'", clClientType)
		}

		clClientServiceId := services.ServiceID(fmt.Sprintf("%v%v", clClientServiceIdPrefix, idx))
		newClNodeValidatorKeystores := preregisteredValidatorKeysForNodes[idx]

		// Each CL node will be paired with exactly one EL node
		elClientCtx := allElClientContexts[idx]

		// Launch CL client
		var newClClientCtx *cl.CLClientContext
		var clClientLaunchErr error
		if idx == bootParticipantIndex {
			newClClientCtx, clClientLaunchErr = clLauncher.Launch(
				enclaveCtx,
				clClientServiceId,
				participantSpec.CLClientImage,
				participantSpec.CLClientLogLevel,
				globalLogLevel,
				clClientContextForBootClClients,
				elClientCtx,
				newClNodeValidatorKeystores,
				participantSpec.BeaconExtraParams,
				participantSpec.ValidatorExtraParams,
			)
		} else {
			bootClClientCtx := allClClientContexts[bootParticipantIndex]
			newClClientCtx, clClientLaunchErr = clLauncher.Launch(
				enclaveCtx,
				clClientServiceId,
				participantSpec.CLClientImage,
				participantSpec.CLClientLogLevel,
				globalLogLevel,
				bootClClientCtx,
				elClientCtx,
				newClNodeValidatorKeystores,
				participantSpec.BeaconExtraParams,
				participantSpec.ValidatorExtraParams,
			)
		}
		if clClientLaunchErr != nil {
			return nil, 0, stacktrace.Propagate(clClientLaunchErr, "An error occurred launching CL client for participant %v", idx)
		}

		allClClientContexts = append(allClClientContexts, newClClientCtx)
		logrus.Infof("Added CL client %v of type '%v'", idx, clClientType)
	}
	logrus.Infof("Successfully added %v CL clients", numParticipants)

	allParticipants := []*Participant{}
	for idx, participantSpec := range allParticipantSpecs {
		elClientType := participantSpec.ELClientType
		clClientType := participantSpec.CLClientType

		elClientCtx := allElClientContexts[idx]
		clClientCtx := allClClientContexts[idx]

		participant := NewParticipant(
			elClientType,
			clClientType,
			elClientCtx,
			clClientCtx,
		)
		allParticipants = append(allParticipants, participant)
	}

	return allParticipants, clGenesisTimestamp, nil
}<|MERGE_RESOLUTION|>--- conflicted
+++ resolved
@@ -111,11 +111,7 @@
 		),
 		module_io.ParticipantELClientType_Nethermind: nethermind.NewNethermindELClientLauncher(
 			elGenesisData.GetNethermindGenesisJsonFilepath(),
-<<<<<<< HEAD
-			// TODO Pass in JWT secret filepath??
-=======
 			elGenesisData.GetJWTSecretFilepath(),
->>>>>>> e66be254
 			networkParams.TotalTerminalDifficulty,
 		),
 		module_io.ParticipantELClientType_Besu: besu.NewBesuELClientLauncher(
