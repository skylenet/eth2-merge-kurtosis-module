--- conflicted
+++ resolved
@@ -3,57 +3,30 @@
 import "github.com/kurtosis-tech/eth2-merge-kurtosis-module/kurtosis-module/impl/participant_network/cl/cl_client_rest_client"
 
 type CLClientContext struct {
-<<<<<<< HEAD
-	enr               string
+	clientName       string
+	enr              string
 	peerId            string
-	ipAddr            string
-	httpPortNum       uint16
+	ipAddr           string
+	httpPortNum      uint16
 	publicIpAddr      string
 	publicHttpPortNum uint16
-=======
-	clientName       string
-	enr              string
-	ipAddr           string
-	httpPortNum      uint16
->>>>>>> da8a3b93
 	nodesMetricsInfo []*CLNodeMetricsInfo
 	restClient       *cl_client_rest_client.CLClientRESTClient
 }
 
-<<<<<<< HEAD
-func NewCLClientContext(
-	enr string,
-	peerId string,
-	ipAddr string,
-	httpPortNum uint16,
-	publicIpAddr string,
-	publicHttpPortNum uint16,
-	nodesMetricsInfo []*CLNodeMetricsInfo, 
-	restClient *cl_client_rest_client.CLClientRESTClient) *CLClientContext {
-	return &CLClientContext{
-		enr: enr,
-		peerId: peerId,
-		ipAddr: ipAddr,
-		httpPortNum: httpPortNum,
-		publicIpAddr: publicIpAddr,
-		publicHttpPortNum: publicHttpPortNum,
-		nodesMetricsInfo: nodesMetricsInfo,
-		restClient: restClient,
-	}
-=======
-func NewCLClientContext(clientName string, enr string, ipAddr string, httpPortNum uint16, nodesMetricsInfo []*CLNodeMetricsInfo, restClient *cl_client_rest_client.CLClientRESTClient) *CLClientContext {
-	return &CLClientContext{clientName: clientName, enr: enr, ipAddr: ipAddr, httpPortNum: httpPortNum, nodesMetricsInfo: nodesMetricsInfo, restClient: restClient}
+func NewCLClientContext(clientName string, enr string, peerId string, ipAddr string, httpPortNum uint16, publicIpAddr string, publicHttpPortNum uint16, nodesMetricsInfo []*CLNodeMetricsInfo, restClient *cl_client_rest_client.CLClientRESTClient) *CLClientContext {
+	return &CLClientContext{clientName: clientName, enr: enr, peerId: peerId, ipAddr: ipAddr, httpPortNum: httpPortNum, publicIpAddr: publicIpAddr, publicHttpPortNum: publicHttpPortNum, nodesMetricsInfo: nodesMetricsInfo, restClient: restClient}
 }
 
 func (ctx *CLClientContext) GetClientName() string {
 	return ctx.clientName
->>>>>>> da8a3b93
 }
 
 func (ctx *CLClientContext) GetENR() string {
 	return ctx.enr
 }
 
+// TODO correct capitalization
 func (ctx *CLClientContext) GetPeerId() string {
 	return ctx.peerId
 }
