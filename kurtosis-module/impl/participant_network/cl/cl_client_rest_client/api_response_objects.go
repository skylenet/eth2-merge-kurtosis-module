--- conflicted
+++ resolved
@@ -4,20 +4,7 @@
 	Data *NodeIdentity `json:"data"`
 }
 
-type GetNodeSyncingDataResponse struct {
-	Data *SyncingData `json:"data"`
-}
-
 type NodeIdentity struct {
-<<<<<<< HEAD
-	ENR string	`json:"enr"`
-}
-
-type SyncingData struct {
-	HeadSlot int `json:"head_slot"`
-	SyncDistance int `json:"sync_distance"`
-	IsSyncing bool `json:"is_syncing"`
-=======
 	ENR string `json:"enr"`
 }
 
@@ -26,15 +13,15 @@
 }
 
 type BlockHeaderData struct {
-	Header *BlockHeaderInfo`json:"header"`
+	Header *BlockHeaderInfo `json:"header"`
 }
 
 type BlockHeaderInfo struct {
-	Message	*BlockHeaderMessage `json:"message"`
+	Message *BlockHeaderMessage `json:"message"`
 }
 
 type BlockHeaderMessage struct {
-	Slot string	`json:"slot"`
+	Slot string `json:"slot"`
 }
 
 type GetFinalityCheckpointsResponse struct {
@@ -43,10 +30,19 @@
 
 // https://ethereum.github.io/beacon-APIs/#/Beacon/getStateFinalityCheckpoints
 type FinalityCheckpoints struct {
-	Finalized *FinalityCheckpointInfo	`json:"finalized"`
+	Finalized *FinalityCheckpointInfo `json:"finalized"`
 }
 
 type FinalityCheckpointInfo struct {
-	Epoch string	`json:"epoch"`
->>>>>>> 82fcbfb8
+	Epoch string `json:"epoch"`
+}
+
+type GetNodeSyncingDataResponse struct {
+	Data *SyncingData `json:"data"`
+}
+
+type SyncingData struct {
+	HeadSlot     int  `json:"head_slot"`
+	SyncDistance int  `json:"sync_distance"`
+	IsSyncing    bool `json:"is_syncing"`
 }