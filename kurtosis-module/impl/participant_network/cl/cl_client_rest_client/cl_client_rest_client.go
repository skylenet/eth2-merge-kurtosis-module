--- conflicted
+++ resolved
@@ -11,21 +11,13 @@
 )
 
 type endpointClass string
-type endpoint string
 type HealthStatus string
 
 const (
 	// Correspond to the URL fragment outlined for each endpoint class on:
 	// https://ethereum.github.io/beacon-APIs/
 	endpointClass_node endpointClass = "node"
-<<<<<<< HEAD
-
-	endpoint_identity endpoint = "identity"
-	endpoint_health   endpoint = "health"
-	endpoint_syncing   endpoint = "syncing"
-=======
 	endpointClass_beacon endpointClass = "beacon"
->>>>>>> 82fcbfb8
 
 	HealthStatus_Ready                     HealthStatus = "READY"
 	HealthStatus_SyncingWithIncompleteData HealthStatus = "SYNCING_WITH_INCOMPLETE_DATA"
@@ -74,7 +66,7 @@
 }
 
 func (client *CLClientRESTClient) GetNodeSyncingData() (*SyncingData, error) {
-	url := client.getUrl(endpointClass_node, endpoint_syncing)
+	url := client.getUrl(endpointClass_node, "syncing")
 	resp, err := http.Get(url)
 	if err != nil {
 		return nil, stacktrace.Propagate(err, "An error occurred getting the node's syncing data")
@@ -126,7 +118,7 @@
 			currentSlotStr,
 			slotUintBase,
 			slotUintBits,
-		 )
+		)
 	}
 	return currentSlot, nil
 }
@@ -146,7 +138,7 @@
 			finalizedEpochStr,
 			epochUintBase,
 			epochUintBits,
-		 )
+		)
 	}
 	return finalizedEpoch, nil
 }
