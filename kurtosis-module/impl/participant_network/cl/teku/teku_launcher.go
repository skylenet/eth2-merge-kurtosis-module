--- conflicted
+++ resolved
@@ -53,13 +53,8 @@
 	destValidatorSecretsDirpathInServiceContainer = "$HOME/validator-secrets"
 
 	// Teku nodes take ~35s to bring their HTTP server up
-<<<<<<< HEAD
 	maxNumHealthcheckRetries      = 100
 	timeBetweenHealthcheckRetries = 2 * time.Second
-=======
-	maxNumHealthcheckRetries      = 60
-	timeBetweenHealthcheckRetries = 1 * time.Second
->>>>>>> 12a44093
 
 	minPeers = 1
 
@@ -94,7 +89,7 @@
 	enclaveCtx *enclaves.EnclaveContext,
 	serviceId services.ServiceID,
 	image string,
-	// TODO move to launcher param
+// TODO move to launcher param
 	participantLogLevel string,
 	globalLogLevel module_io.GlobalClientLogLevel,
 	bootnodeContext *cl.CLClientContext,
