--- conflicted
+++ resolved
@@ -260,10 +260,6 @@
 			"--p2p-subscribe-all-subnets-enabled=true",
 			fmt.Sprintf("--p2p-peer-lower-bound=%v", minPeers),
 			"--eth1-endpoints=" + elClientRpcUrlStr,
-<<<<<<< HEAD
-			"--ee-endpoint=" + elClientRpcUrlStr,
-=======
->>>>>>> da8a3b93
 			"--p2p-advertised-ip=" + privateIpAddr,
 			"--rest-api-enabled=true",
 			"--rest-api-docs-enabled=true",
@@ -276,11 +272,8 @@
 				destValidatorKeysDirpathInServiceContainer,
 				destValidatorSecretsDirpathInServiceContainer,
 			),
-<<<<<<< HEAD
-=======
 			fmt.Sprintf("--ee-jwt-secret-file=%v", jwtSecretSharedPath.GetAbsPathOnServiceContainer()),
 			"--ee-endpoint=" + elClientEngineRpcUrlStr,
->>>>>>> da8a3b93
 			"--validators-proposer-default-fee-recipient=" + validatingRewardsAccount,
 			// vvvvvvvvvvvvvvvvvvv METRICS CONFIG vvvvvvvvvvvvvvvvvvvvv
 			"--metrics-enabled",
