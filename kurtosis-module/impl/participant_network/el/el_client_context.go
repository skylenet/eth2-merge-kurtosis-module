package el

type ELClientContext struct {
<<<<<<< HEAD
	enr           string
	enode         string
	ipAddr        string
	rpcPortNum    uint16
	wsPortNum     uint16
	engineRpcPortNum uint16
	engineWsPortNum  uint16
	miningWaiter  ELClientMiningWaiter
}

func NewELClientContext(enr string, enode string, ipAddr string, rpcPortNum uint16, wsPortNum uint16, engineRpcPortNum uint16, engineWsPortNum uint16, miningWaiter ELClientMiningWaiter) *ELClientContext {
	return &ELClientContext{enr: enr, enode: enode, ipAddr: ipAddr, rpcPortNum: rpcPortNum, wsPortNum: wsPortNum, engineRpcPortNum: engineRpcPortNum, engineWsPortNum: engineWsPortNum, miningWaiter: miningWaiter}
=======
	enr              string
	enode            string
	ipAddr           string
	rpcPortNum       uint16
	wsPortNum        uint16
	engineRpcPortNum uint16
	miningWaiter     ELClientMiningWaiter
}

func NewELClientContext(enr string, enode string, ipAddr string, rpcPortNum uint16, wsPortNum uint16, engineRpcPortNum uint16, miningWaiter ELClientMiningWaiter) *ELClientContext {
	return &ELClientContext{enr: enr, enode: enode, ipAddr: ipAddr, rpcPortNum: rpcPortNum, wsPortNum: wsPortNum, engineRpcPortNum: engineRpcPortNum, miningWaiter: miningWaiter}
>>>>>>> e66be254
}

func (ctx *ELClientContext) GetENR() string {
	return ctx.enr
}
func (ctx *ELClientContext) GetEnode() string {
	return ctx.enode
}
func (ctx *ELClientContext) GetIPAddress() string {
	return ctx.ipAddr
}
func (ctx *ELClientContext) GetRPCPortNum() uint16 {
	return ctx.rpcPortNum
}
func (ctx *ELClientContext) GetWSPortNum() uint16 {
	return ctx.wsPortNum
}
func (ctx *ELClientContext) GetEngineRPCPortNum() uint16 {
	return ctx.engineRpcPortNum
}
<<<<<<< HEAD
func (ctx *ELClientContext) GetEngineWSPortNum() uint16 {
	return ctx.engineWsPortNum
}
=======
>>>>>>> e66be254
func (ctx *ELClientContext) GetMiningWaiter() ELClientMiningWaiter {
	return ctx.miningWaiter
}<|MERGE_RESOLUTION|>--- conflicted
+++ resolved
@@ -1,20 +1,6 @@
 package el
 
 type ELClientContext struct {
-<<<<<<< HEAD
-	enr           string
-	enode         string
-	ipAddr        string
-	rpcPortNum    uint16
-	wsPortNum     uint16
-	engineRpcPortNum uint16
-	engineWsPortNum  uint16
-	miningWaiter  ELClientMiningWaiter
-}
-
-func NewELClientContext(enr string, enode string, ipAddr string, rpcPortNum uint16, wsPortNum uint16, engineRpcPortNum uint16, engineWsPortNum uint16, miningWaiter ELClientMiningWaiter) *ELClientContext {
-	return &ELClientContext{enr: enr, enode: enode, ipAddr: ipAddr, rpcPortNum: rpcPortNum, wsPortNum: wsPortNum, engineRpcPortNum: engineRpcPortNum, engineWsPortNum: engineWsPortNum, miningWaiter: miningWaiter}
-=======
 	enr              string
 	enode            string
 	ipAddr           string
@@ -26,7 +12,7 @@
 
 func NewELClientContext(enr string, enode string, ipAddr string, rpcPortNum uint16, wsPortNum uint16, engineRpcPortNum uint16, miningWaiter ELClientMiningWaiter) *ELClientContext {
 	return &ELClientContext{enr: enr, enode: enode, ipAddr: ipAddr, rpcPortNum: rpcPortNum, wsPortNum: wsPortNum, engineRpcPortNum: engineRpcPortNum, miningWaiter: miningWaiter}
->>>>>>> e66be254
+
 }
 
 func (ctx *ELClientContext) GetENR() string {
@@ -47,12 +33,6 @@
 func (ctx *ELClientContext) GetEngineRPCPortNum() uint16 {
 	return ctx.engineRpcPortNum
 }
-<<<<<<< HEAD
-func (ctx *ELClientContext) GetEngineWSPortNum() uint16 {
-	return ctx.engineWsPortNum
-}
-=======
->>>>>>> e66be254
 func (ctx *ELClientContext) GetMiningWaiter() ELClientMiningWaiter {
 	return ctx.miningWaiter
 }