package besu

import (
	"fmt"
	"github.com/kurtosis-tech/eth2-merge-kurtosis-module/kurtosis-module/impl/module_io"
	"github.com/kurtosis-tech/eth2-merge-kurtosis-module/kurtosis-module/impl/participant_network/el"
	"github.com/kurtosis-tech/eth2-merge-kurtosis-module/kurtosis-module/impl/participant_network/el/el_rest_client"
	"github.com/kurtosis-tech/eth2-merge-kurtosis-module/kurtosis-module/impl/participant_network/el/mining_waiter"
	"github.com/kurtosis-tech/eth2-merge-kurtosis-module/kurtosis-module/impl/service_launch_utils"
	"github.com/kurtosis-tech/kurtosis-core-api-lib/api/golang/lib/enclaves"
	"github.com/kurtosis-tech/kurtosis-core-api-lib/api/golang/lib/services"
	"github.com/kurtosis-tech/stacktrace"
	"strings"
	"time"
)

const (
	// The dirpath of the execution data directory on the client container
	executionDataDirpathOnClientContainer = "/opt/besu/execution-data"

	// The filepath of the genesis JSON file in the shared directory, relative to the shared directory root
	sharedGenesisJsonRelFilepath = "genesis.json"

	jwtSecretRelFilepath = "jwtsecret"

	// NOTE: This can't be 0x00000....000
	// See: https://github.com/ethereum/go-ethereum/issues/19547
	miningRewardsAccount = "0x0000000000000000000000000000000000000001"

	rpcPortNum       uint16 = 8545
	wsPortNum        uint16 = 8546
	discoveryPortNum uint16 = 30303
	engineRpcPortNum uint16 = 8550
<<<<<<< HEAD
	engineWsPortNum  uint16 = 8551
=======
>>>>>>> e66be254

	// Port IDs
	rpcPortId          = "rpc"
	wsPortId           = "ws"
	tcpDiscoveryPortId = "tcpDiscovery"
	udpDiscoveryPortId = "udpDiscovery"
	engineRpcPortId    = "engineRpc"
<<<<<<< HEAD
	engineWsPortId    = "engineWs"
=======
	engineWsPortId     = "engineWs"
>>>>>>> e66be254

	getNodeInfoMaxRetries         = 20
	getNodeInfoTimeBetweenRetries = 1 * time.Second
)

var usedPorts = map[string]*services.PortSpec{
	rpcPortId:          services.NewPortSpec(rpcPortNum, services.PortProtocol_TCP),
	wsPortId:           services.NewPortSpec(wsPortNum, services.PortProtocol_TCP),
	tcpDiscoveryPortId: services.NewPortSpec(discoveryPortNum, services.PortProtocol_TCP),
	// TODO Remove if there's no UDP discovery port?????
	udpDiscoveryPortId: services.NewPortSpec(discoveryPortNum, services.PortProtocol_UDP),
	engineRpcPortId:    services.NewPortSpec(engineRpcPortNum, services.PortProtocol_TCP),
<<<<<<< HEAD
	engineWsPortId:    services.NewPortSpec(engineWsPortNum, services.PortProtocol_TCP),
=======
>>>>>>> e66be254
}
var entrypointArgs = []string{"sh", "-c"}
var besuLogLevels = map[module_io.GlobalClientLogLevel]string{
	module_io.GlobalClientLogLevel_Error: "ERROR",
	module_io.GlobalClientLogLevel_Warn:  "WARN",
	module_io.GlobalClientLogLevel_Info:  "INFO",
	module_io.GlobalClientLogLevel_Debug: "DEBUG",
	module_io.GlobalClientLogLevel_Trace: "TRACE",
}

type BesuELClientLauncher struct {
	genesisJsonFilepathOnModuleContainer string
	jwtSecretFilepathOnModuleContainer   string
	networkId                            string
}

func NewBesuELClientLauncher(genesisJsonFilepathOnModuleContainer string, jwtSecretFilepathOnModuleContainer string, networkId string) *BesuELClientLauncher {
	return &BesuELClientLauncher{genesisJsonFilepathOnModuleContainer: genesisJsonFilepathOnModuleContainer, jwtSecretFilepathOnModuleContainer: jwtSecretFilepathOnModuleContainer, networkId: networkId}
}

func (launcher *BesuELClientLauncher) Launch(
	enclaveCtx *enclaves.EnclaveContext,
	serviceId services.ServiceID,
	image string,
	participantLogLevel string,
	globalLogLevel module_io.GlobalClientLogLevel,
	bootnodeContext *el.ELClientContext,
	extraParams []string,
) (resultClientCtx *el.ELClientContext, resultErr error) {
	logLevel, err := module_io.GetClientLogLevelStrOrDefault(participantLogLevel, globalLogLevel, besuLogLevels)
	if err != nil {
		return nil, stacktrace.Propagate(err, "An error occurred getting the client log level using participant log level '%v' and global log level '%v'", participantLogLevel, globalLogLevel)
	}

	containerConfigSupplier := launcher.getContainerConfigSupplier(
		image,
		launcher.networkId,
		bootnodeContext,
		logLevel,
		extraParams,
	)

	serviceCtx, err := enclaveCtx.AddService(serviceId, containerConfigSupplier)
	if err != nil {
		return nil, stacktrace.Propagate(err, "An error occurred launching the Besu EL client with service ID '%v'", serviceId)
	}

	restClient := el_rest_client.NewELClientRESTClient(
		serviceCtx.GetPrivateIPAddress(),
		rpcPortNum,
	)

	nodeInfo, err := el.WaitForELClientAvailability(restClient, getNodeInfoMaxRetries, getNodeInfoTimeBetweenRetries)
	if err != nil {
		return nil, stacktrace.Propagate(err, "An error occurred waiting for the EL client to become available")
	}

	miningWaiter := mining_waiter.NewMiningWaiter(restClient)
	result := el.NewELClientContext(
		// TODO Figure out how to get the ENR so CL clients can connect to it!!
		"", // Besu node info endpoint doesn't return an ENR
		nodeInfo.Enode,
		serviceCtx.GetPrivateIPAddress(),
		rpcPortNum,
		wsPortNum,
		engineRpcPortNum,
<<<<<<< HEAD
		engineWsPortNum,
=======
>>>>>>> e66be254
		miningWaiter,
	)

	return result, nil
}

// ====================================================================================================
//                                       Private Helper Methods
// ====================================================================================================
func (launcher *BesuELClientLauncher) getContainerConfigSupplier(
	image string,
	networkId string,
	bootnodeContext *el.ELClientContext, // NOTE: If this is empty, the node will be configured as a bootnode
	logLevel string,
	extraParams []string,
) func(string, *services.SharedPath) (*services.ContainerConfig, error) {
	result := func(privateIpAddr string, sharedDir *services.SharedPath) (*services.ContainerConfig, error) {

		genesisJsonSharedPath := sharedDir.GetChildPath(sharedGenesisJsonRelFilepath)
		if err := service_launch_utils.CopyFileToSharedPath(launcher.genesisJsonFilepathOnModuleContainer, genesisJsonSharedPath); err != nil {
			return nil, stacktrace.Propagate(err, "An error occurred copying genesis JSON file '%v' into shared directory path '%v'", launcher.genesisJsonFilepathOnModuleContainer, sharedGenesisJsonRelFilepath)
		}

		jwtSecretSharedPath := sharedDir.GetChildPath(jwtSecretRelFilepath)
		if err := service_launch_utils.CopyFileToSharedPath(launcher.jwtSecretFilepathOnModuleContainer, jwtSecretSharedPath); err != nil {
			return nil, stacktrace.Propagate(err, "An error occurred copying JWT secret file '%v' into shared directory path '%v'", launcher.jwtSecretFilepathOnModuleContainer, jwtSecretRelFilepath)
		}

		launchNodeCmdArgs := []string{
			"besu",
			"--logging=" + logLevel,
			"--data-path=" + executionDataDirpathOnClientContainer,
			"--genesis-file=" + genesisJsonSharedPath.GetAbsPathOnServiceContainer(),
			"--network-id=" + networkId,
			"--host-allowlist=*",
			"--Xmerge-support=true",
			"--miner-enabled=true",
			"--miner-coinbase=" + miningRewardsAccount,
			"--rpc-http-enabled=true",
			"--rpc-http-host=0.0.0.0",
			fmt.Sprintf("--rpc-http-port=%v", rpcPortNum),
			"--rpc-http-api=ADMIN,CLIQUE,MINER,ETH,NET,DEBUG,TXPOOL",
			"--rpc-http-cors-origins=*",
			"--rpc-ws-enabled=true",
			"--rpc-ws-host=0.0.0.0",
			fmt.Sprintf("--rpc-ws-port=%v", wsPortNum),
			"--rpc-ws-api=ADMIN,CLIQUE,MINER,ETH,NET,DEBUG,TXPOOL",
			"--p2p-enabled=true",
			"--p2p-host=" + privateIpAddr,
			fmt.Sprintf("--p2p-port=%v", discoveryPortNum),
			"--engine-jwt-enabled=true",
			fmt.Sprintf("--engine-jwt-secret=%v", jwtSecretSharedPath.GetAbsPathOnServiceContainer()),
			"--engine-host-allowlist=*",
			fmt.Sprintf("--engine-rpc-http-port=%v", engineRpcPortNum),
<<<<<<< HEAD
			fmt.Sprintf("--engine-rpc-ws-port=%v", engineWsPortNum),
=======
			fmt.Sprintf("--engine-rpc-ws-port=%v", engineRpcPortNum),
>>>>>>> e66be254
		}
		if bootnodeContext != nil {
			launchNodeCmdArgs = append(
				launchNodeCmdArgs,
				"--bootnodes="+bootnodeContext.GetEnode(),
			)
		}
		if len(extraParams) > 0 {
			launchNodeCmdArgs = append(launchNodeCmdArgs, extraParams...)
		}
		launchNodeCmdStr := strings.Join(launchNodeCmdArgs, " ")

		containerConfig := services.NewContainerConfigBuilder(
			image,
		).WithUsedPorts(
			usedPorts,
		).WithEntrypointOverride(
			entrypointArgs,
		).WithCmdOverride([]string{
			launchNodeCmdStr,
		}).Build()

		return containerConfig, nil
	}
	return result
}<|MERGE_RESOLUTION|>--- conflicted
+++ resolved
@@ -31,10 +31,7 @@
 	wsPortNum        uint16 = 8546
 	discoveryPortNum uint16 = 30303
 	engineRpcPortNum uint16 = 8550
-<<<<<<< HEAD
-	engineWsPortNum  uint16 = 8551
-=======
->>>>>>> e66be254
+
 
 	// Port IDs
 	rpcPortId          = "rpc"
@@ -42,11 +39,7 @@
 	tcpDiscoveryPortId = "tcpDiscovery"
 	udpDiscoveryPortId = "udpDiscovery"
 	engineRpcPortId    = "engineRpc"
-<<<<<<< HEAD
-	engineWsPortId    = "engineWs"
-=======
 	engineWsPortId     = "engineWs"
->>>>>>> e66be254
 
 	getNodeInfoMaxRetries         = 20
 	getNodeInfoTimeBetweenRetries = 1 * time.Second
@@ -59,10 +52,6 @@
 	// TODO Remove if there's no UDP discovery port?????
 	udpDiscoveryPortId: services.NewPortSpec(discoveryPortNum, services.PortProtocol_UDP),
 	engineRpcPortId:    services.NewPortSpec(engineRpcPortNum, services.PortProtocol_TCP),
-<<<<<<< HEAD
-	engineWsPortId:    services.NewPortSpec(engineWsPortNum, services.PortProtocol_TCP),
-=======
->>>>>>> e66be254
 }
 var entrypointArgs = []string{"sh", "-c"}
 var besuLogLevels = map[module_io.GlobalClientLogLevel]string{
@@ -129,10 +118,6 @@
 		rpcPortNum,
 		wsPortNum,
 		engineRpcPortNum,
-<<<<<<< HEAD
-		engineWsPortNum,
-=======
->>>>>>> e66be254
 		miningWaiter,
 	)
 
@@ -187,11 +172,7 @@
 			fmt.Sprintf("--engine-jwt-secret=%v", jwtSecretSharedPath.GetAbsPathOnServiceContainer()),
 			"--engine-host-allowlist=*",
 			fmt.Sprintf("--engine-rpc-http-port=%v", engineRpcPortNum),
-<<<<<<< HEAD
-			fmt.Sprintf("--engine-rpc-ws-port=%v", engineWsPortNum),
-=======
 			fmt.Sprintf("--engine-rpc-ws-port=%v", engineRpcPortNum),
->>>>>>> e66be254
 		}
 		if bootnodeContext != nil {
 			launchNodeCmdArgs = append(
