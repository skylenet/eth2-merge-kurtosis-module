--- conflicted
+++ resolved
@@ -26,25 +26,15 @@
 	rpcPortNum       uint16 = 8545
 	wsPortNum        uint16 = 8546
 	discoveryPortNum uint16 = 30303
-<<<<<<< HEAD
-	engineRpcPortNum uint16 = 8550
-	engineWsPortNum    uint16 = 8551
-=======
 	engineRpcPortNum uint16 = 8551
->>>>>>> e66be254
 
 	// Port IDs
 	rpcPortId          = "rpc"
 	wsPortId           = "ws"
 	tcpDiscoveryPortId = "tcpDiscovery"
 	udpDiscoveryPortId = "udpDiscovery"
-<<<<<<< HEAD
-	engineRpcPortId = "engineRpc"
-	engineWsPortId = "engineWs"
-=======
 	engineRpcPortId    = "engineRpc"
 	engineWsPortId     = "engineWs"
->>>>>>> e66be254
 
 	getNodeInfoMaxRetries         = 30
 	getNodeInfoTimeBetweenRetries = 1 * time.Second
@@ -55,12 +45,7 @@
 	wsPortId:           services.NewPortSpec(wsPortNum, services.PortProtocol_TCP),
 	tcpDiscoveryPortId: services.NewPortSpec(discoveryPortNum, services.PortProtocol_TCP),
 	udpDiscoveryPortId: services.NewPortSpec(discoveryPortNum, services.PortProtocol_UDP),
-<<<<<<< HEAD
-	engineRpcPortId: services.NewPortSpec(engineRpcPortNum, services.PortProtocol_TCP),
-	engineWsPortId: services.NewPortSpec(engineWsPortNum, services.PortProtocol_TCP),
-=======
 	engineRpcPortId:    services.NewPortSpec(engineRpcPortNum, services.PortProtocol_TCP),
->>>>>>> e66be254
 }
 var nethermindLogLevels = map[module_io.GlobalClientLogLevel]string{
 	module_io.GlobalClientLogLevel_Error: "ERROR",
@@ -120,10 +105,6 @@
 		rpcPortNum,
 		wsPortNum,
 		engineRpcPortNum,
-<<<<<<< HEAD
-		engineWsPortNum,
-=======
->>>>>>> e66be254
 		miningWaiter,
 	)
 
@@ -175,12 +156,8 @@
 			"--Merge.Enabled=true",
 			fmt.Sprintf("--Merge.TerminalTotalDifficulty=%v", launcher.totalTerminalDifficulty),
 			"--Merge.FeeRecipient=" + miningRewardsAccount,
-<<<<<<< HEAD
-			// TODO something about using the JWT secret?
-=======
 			fmt.Sprintf("--JsonRpc.JwtSecretFile==%v", jwtSecretSharedPath.GetAbsPathOnServiceContainer()),
 			fmt.Sprintf("--JsonRpc.AdditionalRpcUrls=http://localhost:%v|http;ws|net;eth;subscribe;engine;web3;client", engineRpcPortNum),
->>>>>>> e66be254
 		}
 		if bootnodeCtx != nil {
 			commandArgs = append(
