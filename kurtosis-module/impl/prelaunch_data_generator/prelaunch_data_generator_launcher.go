package prelaunch_data_generator

import (
	"github.com/kurtosis-tech/eth2-merge-kurtosis-module/kurtosis-module/impl/prelaunch_data_generator/cl_genesis"
	"github.com/kurtosis-tech/eth2-merge-kurtosis-module/kurtosis-module/impl/prelaunch_data_generator/cl_validator_keystores"
	"github.com/kurtosis-tech/kurtosis-core-api-lib/api/golang/lib/enclaves"
	"github.com/kurtosis-tech/kurtosis-core-api-lib/api/golang/lib/services"
	"github.com/kurtosis-tech/stacktrace"
)


const (
	// Though this is a Kurtosis image, it's actually built from the original repo:
	//  https://github.com/skylenet/ethereum-genesis-generator
	// It's only a Kurtosis image because the original repo doesn't publish Docker images
<<<<<<< HEAD
	image = "kurtosistech/ethereum-genesis-generator:skylenet-commit-410404d"
=======
	image = "kurtosistech/ethereum-genesis-generator:skylenet-commit-de6abe7"
>>>>>>> ee724732

	serviceId services.ServiceID = "prelaunch-data-generator"
)
// We use Docker exec commands to run the commands we need, so we override the default
var entrypointArgs = []string{
	"sleep",
	"999999",
}

type PrelaunchData struct {
	GethELGenesisJsonFilepathOnModuleContainer string
	NethermindGenesisJsonFilepathOnModuleContainer string
	CLGenesisPaths *cl_genesis.CLGenesisData
	KeystoresGenerationResult *cl_validator_keystores.GenerateKeystoresResult
}

func LaunchPrelaunchDataGenerator(
	enclaveCtx *enclaves.EnclaveContext,
	networkId string,
	depositContractAddress string,
	totalTerminalDifficulty uint64,
	preregisteredValidatorKeysMnemonic string,
) (
	*PrelaunchDataGeneratorContext,
	error,
) {
	serviceCtx, err := enclaveCtx.AddService(serviceId, getContainerConfig)
	if err != nil {
		return nil, stacktrace.Propagate(err, "An error occurred launching the prelaunch data generator container with service ID '%v'", serviceId)
	}

	result := newPrelaunchDataGeneratorContext(
		serviceCtx,
		networkId,
		depositContractAddress,
		totalTerminalDifficulty,
		preregisteredValidatorKeysMnemonic,
	)
	return result, nil
}

func getContainerConfig(privateIpAddr string, sharedDir *services.SharedPath) (*services.ContainerConfig, error) {
	containerConfig := services.NewContainerConfigBuilder(
		image,
	).WithEntrypointOverride(
		entrypointArgs,
	).Build()

	return containerConfig, nil
}<|MERGE_RESOLUTION|>--- conflicted
+++ resolved
@@ -13,11 +13,7 @@
 	// Though this is a Kurtosis image, it's actually built from the original repo:
 	//  https://github.com/skylenet/ethereum-genesis-generator
 	// It's only a Kurtosis image because the original repo doesn't publish Docker images
-<<<<<<< HEAD
-	image = "kurtosistech/ethereum-genesis-generator:skylenet-commit-410404d"
-=======
 	image = "kurtosistech/ethereum-genesis-generator:skylenet-commit-de6abe7"
->>>>>>> ee724732
 
 	serviceId services.ServiceID = "prelaunch-data-generator"
 )
